--- conflicted
+++ resolved
@@ -45,16 +45,6 @@
 	oldListFlag    = flag.Bool("gocheck.list", false, "List the names of all tests that will be run")
 	oldWorkFlag    = flag.Bool("gocheck.work", false, "Display and do not remove the test working directory")
 
-<<<<<<< HEAD
-	newFilterFlag  = flag.String("check.f", "", "Regular expression selecting which tests and/or suites to run")
-	newVerboseFlag = flag.Bool("check.v", false, "Verbose mode")
-	newStreamFlag  = flag.Bool("check.vv", false, "Super verbose mode (disables output caching)")
-	newBenchFlag   = flag.Bool("check.b", false, "Run benchmarks")
-	newBenchTime   = flag.Duration("check.btime", 1*time.Second, "approximate run time for each benchmark")
-	newBenchMem    = flag.Bool("check.bmem", false, "Report memory benchmarks")
-	newListFlag    = flag.Bool("check.list", false, "List the names of all tests that will be run")
-	newWorkFlag    = flag.Bool("check.work", false, "Display and do not remove the test working directory")
-=======
 	newFilterFlag      = flag.String("check.f", "", "Regular expression selecting which tests and/or suites to run")
 	newVerboseFlag     = flag.Bool("check.v", false, "Verbose mode")
 	newStreamFlag      = flag.Bool("check.vv", false, "Super verbose mode (disables output caching)")
@@ -64,7 +54,6 @@
 	newListFlag        = flag.Bool("check.list", false, "List the names of all tests that will be run")
 	newWorkFlag        = flag.Bool("check.work", false, "Display and do not remove the test working directory")
 	newConcurrencyFlag = flag.Int("check.c", 5, "How many tests to run concurrently for concurrent test suites")
->>>>>>> f8bfc07e
 )
 
 // TestingT runs all test suites registered with the Suite function,
@@ -76,15 +65,6 @@
 		benchTime = *oldBenchTime
 	}
 	conf := &RunConf{
-<<<<<<< HEAD
-		Filter:        *oldFilterFlag + *newFilterFlag,
-		Verbose:       *oldVerboseFlag || *newVerboseFlag,
-		Stream:        *oldStreamFlag || *newStreamFlag,
-		Benchmark:     *oldBenchFlag || *newBenchFlag,
-		BenchmarkTime: benchTime,
-		BenchmarkMem:  *newBenchMem,
-		KeepWorkDir:   *oldWorkFlag || *newWorkFlag,
-=======
 		Filter:           *oldFilterFlag + *newFilterFlag,
 		Verbose:          *oldVerboseFlag || *newVerboseFlag,
 		Stream:           *oldStreamFlag || *newStreamFlag,
@@ -93,7 +73,6 @@
 		BenchmarkMem:     *newBenchMem,
 		KeepWorkDir:      *oldWorkFlag || *newWorkFlag,
 		ConcurrencyLevel: *newConcurrencyFlag,
->>>>>>> f8bfc07e
 	}
 	if *oldListFlag || *newListFlag {
 		w := bufio.NewWriter(os.Stdout)
