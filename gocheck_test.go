// This file contains just a few generic helpers which are used by the
// other test files.

package gocheck_test

import (
	"flag"
	"fmt"
	"launchpad.net/gocheck"
	"os"
	"regexp"
	"runtime"
	"testing"
	"time"
)

// We count the number of suites run at least to get a vague hint that the
// test suite is behaving as it should.  Otherwise a bug introduced at the
// very core of the system could go unperceived.
const suitesRunExpected = 8

var suitesRun int = 0

func Test(t *testing.T) {
	gocheck.TestingT(t)
	if suitesRun != suitesRunExpected && flag.Lookup("gocheck.f").Value.String() == "" {
		critical(fmt.Sprintf("Expected %d suites to run rather than %d",
			suitesRunExpected, suitesRun))
	}
}

// -----------------------------------------------------------------------
// Helper functions.

// Break down badly.  This is used in test cases which can't yet assume
// that the fundamental bits are working.
func critical(error string) {
	fmt.Fprintln(os.Stderr, "CRITICAL: "+error)
	os.Exit(1)
}

// Return the file line where it's called.
func getMyLine() int {
	if _, _, line, ok := runtime.Caller(1); ok {
		return line
	}
	return -1
}

// -----------------------------------------------------------------------
// Helper type implementing a basic io.Writer for testing output.

// Type implementing the io.Writer interface for analyzing output.
type String struct {
	value string
}

// The only function required by the io.Writer interface.  Will append
// written data to the String.value string.
func (s *String) Write(p []byte) (n int, err error) {
	s.value += string(p)
	return len(p), nil
}

// Trivial wrapper to test errors happening on a different file
// than the test itself.
func checkEqualWrapper(c *gocheck.C, obtained, expected interface{}) (result bool, line int) {
	return c.Check(obtained, gocheck.Equals, expected), getMyLine()
}

// -----------------------------------------------------------------------
// Helper suite for testing basic fail behavior.

type FailHelper struct {
	testLine int
}

func (s *FailHelper) TestLogAndFail(c *gocheck.C) {
	s.testLine = getMyLine() - 1
	c.Log("Expected failure!")
	c.Fail()
}

// -----------------------------------------------------------------------
// Helper suite for testing basic success behavior.

type SuccessHelper struct{}

func (s *SuccessHelper) TestLogAndSucceed(c *gocheck.C) {
	c.Log("Expected success!")
}

// -----------------------------------------------------------------------
// Helper suite for testing ordering and behavior of fixture.

type FixtureHelper struct {
<<<<<<< HEAD
	calls   [64]string
	n       int
	panicOn string
	skip    bool
	skipOnN int
	sleepOn string
	sleep   time.Duration
	bytes   int64
=======
	calls    []string
	panicOn  string
	skip     bool
	skipOnN  int
	sleepOn  string
	sleep    time.Duration
	bytes    int64
>>>>>>> e54ca221
}

func (s *FixtureHelper) trace(name string, c *gocheck.C) {
	s.calls = append(s.calls, name)
	if name == s.panicOn {
		panic(name)
	}
	if s.sleep > 0 && s.sleepOn == name {
		time.Sleep(s.sleep)
	}
	if s.skip && s.skipOnN == len(s.calls)-1 {
		c.Skip("skipOnN == n")
	}
}

func (s *FixtureHelper) SetUpSuite(c *gocheck.C) {
	s.trace("SetUpSuite", c)
}

func (s *FixtureHelper) TearDownSuite(c *gocheck.C) {
	s.trace("TearDownSuite", c)
}

func (s *FixtureHelper) SetUpTest(c *gocheck.C) {
	s.trace("SetUpTest", c)
}

func (s *FixtureHelper) TearDownTest(c *gocheck.C) {
	s.trace("TearDownTest", c)
}

func (s *FixtureHelper) Test1(c *gocheck.C) {
	s.trace("Test1", c)
}

func (s *FixtureHelper) Test2(c *gocheck.C) {
	s.trace("Test2", c)
}

func (s *FixtureHelper) Benchmark1(c *gocheck.C) {
	s.trace("Benchmark1", c)
	for i := 0; i < c.N; i++ {
		time.Sleep(s.sleep)
	}
}

func (s *FixtureHelper) Benchmark2(c *gocheck.C) {
	s.trace("Benchmark2", c)
	c.SetBytes(1024)
	for i := 0; i < c.N; i++ {
		time.Sleep(s.sleep)
	}
}

// -----------------------------------------------------------------------
// Helper which checks the state of the test and ensures that it matches
// the given expectations.  Depends on c.Errorf() working, so shouldn't
// be used to test this one function.

type expectedState struct {
	name   string
	result interface{}
	failed bool
	log    string
}

// Verify the state of the test.  Note that since this also verifies if
// the test is supposed to be in a failed state, no other checks should
// be done in addition to what is being tested.
func checkState(c *gocheck.C, result interface{}, expected *expectedState) {
	failed := c.Failed()
	c.Succeed()
	log := c.GetTestLog()
	matched, matchError := regexp.MatchString("^"+expected.log+"$", log)
	if matchError != nil {
		c.Errorf("Error in matching expression used in testing %s",
			expected.name)
	} else if !matched {
		c.Errorf("%s logged:\n----------\n%s----------\n\nExpected:\n----------\n%s\n----------",
			expected.name, log, expected.log)
	}
	if result != expected.result {
		c.Errorf("%s returned %#v rather than %#v",
			expected.name, result, expected.result)
	}
	if failed != expected.failed {
		if failed {
			c.Errorf("%s has failed when it shouldn't", expected.name)
		} else {
			c.Errorf("%s has not failed when it should", expected.name)
		}
	}
}<|MERGE_RESOLUTION|>--- conflicted
+++ resolved
@@ -94,16 +94,6 @@
 // Helper suite for testing ordering and behavior of fixture.
 
 type FixtureHelper struct {
-<<<<<<< HEAD
-	calls   [64]string
-	n       int
-	panicOn string
-	skip    bool
-	skipOnN int
-	sleepOn string
-	sleep   time.Duration
-	bytes   int64
-=======
 	calls    []string
 	panicOn  string
 	skip     bool
@@ -111,7 +101,6 @@
 	sleepOn  string
 	sleep    time.Duration
 	bytes    int64
->>>>>>> e54ca221
 }
 
 func (s *FixtureHelper) trace(name string, c *gocheck.C) {
