package check

import (
	"bytes"
	"go/ast"
	"go/parser"
	"go/printer"
	"go/token"
	"os"
)

func indent(s, with string) (r string) {
	eol := true
	for i := 0; i != len(s); i++ {
		c := s[i]
		switch {
		case eol && c == '\n' || c == '\r':
		case c == '\n' || c == '\r':
			eol = true
		case eol:
			eol = false
			s = s[:i] + with + s[i:]
			i += len(with)
		}
	}
	return s
}

func printLine(filename string, line int) (string, error) {
	fset := token.NewFileSet()
	file, err := os.Open(filename)
	if err != nil {
		return "", err
	}
	fnode, err := parser.ParseFile(fset, filename, file, parser.ParseComments)
	if err != nil {
		return "", err
	}
	config := &printer.Config{Mode: printer.UseSpaces, Tabwidth: 4}
	lp := &linePrinter{fset: fset, fnode: fnode, line: line, config: config}
	ast.Walk(lp, fnode)
	result := lp.output.Bytes()
	// Comments leave \n at the end.
	n := len(result)
	for n > 0 && result[n-1] == '\n' {
		n--
	}
	return string(result[:n]), nil
}

type linePrinter struct {
	config *printer.Config
	fset   *token.FileSet
	fnode  *ast.File
	line   int
	output bytes.Buffer
	stmt   ast.Stmt
}

func (lp *linePrinter) emit() bool {
	if lp.stmt != nil {
		lp.trim(lp.stmt)
		lp.printWithComments(lp.stmt)
		lp.stmt = nil
		return true
	}
	return false
}

func (lp *linePrinter) printWithComments(n ast.Node) {
	nfirst := lp.fset.Position(n.Pos()).Line
	nlast := lp.fset.Position(n.End()).Line
	for _, g := range lp.fnode.Comments {
		cfirst := lp.fset.Position(g.Pos()).Line
		clast := lp.fset.Position(g.End()).Line
		if clast == nfirst-1 && lp.fset.Position(n.Pos()).Column == lp.fset.Position(g.Pos()).Column {
			for _, c := range g.List {
				lp.output.WriteString(c.Text)
				lp.output.WriteByte('\n')
			}
		}
		if cfirst >= nfirst && cfirst <= nlast && n.End() <= g.List[0].Slash {
			// The printer will not include the comment if it starts past
			// the node itself. Trick it into printing by overlapping the
			// slash with the end of the statement.
			g.List[0].Slash = n.End() - 1
		}
	}
	node := &printer.CommentedNode{Node: n, Comments: lp.fnode.Comments}
	lp.config.Fprint(&lp.output, lp.fset, node)
}

func (lp *linePrinter) Visit(n ast.Node) (w ast.Visitor) {
	if n == nil {
		if lp.output.Len() == 0 {
			lp.emit()
		}
		return nil
	}
	first := lp.fset.Position(n.Pos()).Line
	last := lp.fset.Position(n.End()).Line
	if first <= lp.line && last >= lp.line {
		// Print the innermost statement containing the line.
		if stmt, ok := n.(ast.Stmt); ok {
			if _, ok := n.(*ast.BlockStmt); !ok {
				lp.stmt = stmt
			}
		}
		if first == lp.line && lp.emit() {
			return nil
		}
		return lp
	}
	return nil
}

func (lp *linePrinter) trim(n ast.Node) bool {
	stmt, ok := n.(ast.Stmt)
	if !ok {
		return true
	}
	line := lp.fset.Position(n.Pos()).Line
	if line != lp.line {
		return false
	}
	switch stmt := stmt.(type) {
	case *ast.IfStmt:
		stmt.Body = lp.trimBlock(stmt.Body)
	case *ast.SwitchStmt:
		stmt.Body = lp.trimBlock(stmt.Body)
	case *ast.TypeSwitchStmt:
		stmt.Body = lp.trimBlock(stmt.Body)
	case *ast.CaseClause:
		stmt.Body = lp.trimList(stmt.Body)
	case *ast.CommClause:
		stmt.Body = lp.trimList(stmt.Body)
	case *ast.BlockStmt:
		stmt.List = lp.trimList(stmt.List)
	}
	return true
}

func (lp *linePrinter) trimBlock(stmt *ast.BlockStmt) *ast.BlockStmt {
	if !lp.trim(stmt) {
		return lp.emptyBlock(stmt)
	}
	stmt.Rbrace = stmt.Lbrace
	return stmt
}

func (lp *linePrinter) trimList(stmts []ast.Stmt) []ast.Stmt {
	for i := 0; i != len(stmts); i++ {
		if !lp.trim(stmts[i]) {
			stmts[i] = lp.emptyStmt(stmts[i])
			break
		}
	}
	return stmts
}

func (lp *linePrinter) emptyStmt(n ast.Node) *ast.ExprStmt {
	return &ast.ExprStmt{X: &ast.Ellipsis{Ellipsis: n.Pos(), Elt: nil}}
}

func (lp *linePrinter) emptyBlock(n ast.Node) *ast.BlockStmt {
	p := n.Pos()
	return &ast.BlockStmt{Lbrace: p, List: []ast.Stmt{lp.emptyStmt(n)}, Rbrace: p}
<<<<<<< HEAD
=======
}

func PrintLine(filename string, line int) (string, error) {
	return printLine(filename, line)
}

func Indent(s, with string) string {
	return indent(s, with)
>>>>>>> e0a72205
}<|MERGE_RESOLUTION|>--- conflicted
+++ resolved
@@ -165,8 +165,6 @@
 func (lp *linePrinter) emptyBlock(n ast.Node) *ast.BlockStmt {
 	p := n.Pos()
 	return &ast.BlockStmt{Lbrace: p, List: []ast.Stmt{lp.emptyStmt(n)}, Rbrace: p}
-<<<<<<< HEAD
-=======
 }
 
 func PrintLine(filename string, line int) (string, error) {
@@ -175,5 +173,4 @@
 
 func Indent(s, with string) string {
 	return indent(s, with)
->>>>>>> e0a72205
 }